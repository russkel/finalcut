/***********************************************************************
* signal_monitor.h - Signal monitoring object                          *
*                                                                      *
* This file is part of the FINAL CUT widget toolkit                    *
*                                                                      *
* Copyright 2023 Andreas Noe                                           *
*                                                                      *
* FINAL CUT is free software; you can redistribute it and/or modify    *
* it under the terms of the GNU Lesser General Public License as       *
* published by the Free Software Foundation; either version 3 of       *
* the License, or (at your option) any later version.                  *
*                                                                      *
* FINAL CUT is distributed in the hope that it will be useful, but     *
* WITHOUT ANY WARRANTY; without even the implied warranty of           *
* MERCHANTABILITY or FITNESS FOR A PARTICULAR PURPOSE.  See the        *
* GNU Lesser General Public License for more details.                  *
*                                                                      *
* You should have received a copy of the GNU Lesser General Public     *
* License along with this program.  If not, see                        *
* <http://www.gnu.org/licenses/>.                                      *
***********************************************************************/

/*  Inheritance diagram
 *  ═══════════════════
 *
 *      ▕▔▔▔▔▔▔▔▔▔▏
 *      ▕ Monitor ▏
 *      ▕▁▁▁▁▁▁▁▁▁▏
 *           ▲
 *           │
 *   ▕▔▔▔▔▔▔▔▔▔▔▔▔▔▔▔▏
 *   ▕ SignalMonitor ▏
 *   ▕▁▁▁▁▁▁▁▁▁▁▁▁▁▁▁▏
 */

#ifndef SIGNAL_MONITOR_H
#define SIGNAL_MONITOR_H

#include <map>
#include <memory>

#include "monitor.h"

class SigactionImpl;

class SignalMonitor final : public Monitor
{
  public:
    // Constructor
    SignalMonitor() = delete;
    SignalMonitor(const SignalMonitor&) = delete;
    SignalMonitor(const SignalMonitor&&) = delete;
    explicit SignalMonitor(EventLoop*);

    // Destructor
    ~SignalMonitor() noexcept override;

    // Copy assignment operator (=)
    SignalMonitor& operator = (const SignalMonitor&);

    // Methods
    void init (int, handler_t, void*);
    void trigger (short) override;

  private:
<<<<<<< HEAD
    // Method
    auto operator=(const SignalMonitor&) -> SignalMonitor& = delete;
    auto operator=(const SignalMonitor&&) -> SignalMonitor& = delete;
=======
    // Methods
>>>>>>> d7d088e5
    static void onSignal (int);
    auto getSigactionImpl() const -> const SigactionImpl*;
    auto getSigactionImpl() -> SigactionImpl*;

    // Data members
    int signal_number{-1};
    int signal_pipe_fd[2]{-1, -1};
    static std::map<int, SignalMonitor*> signal_monitors;
    std::unique_ptr<SigactionImpl> impl;
};

// SigactionImpl inline functions
//----------------------------------------------------------------------
auto SignalMonitor::getSigactionImpl() const -> const SigactionImpl*
{ return impl.get(); }

//----------------------------------------------------------------------
auto SignalMonitor::getSigactionImpl() -> SigactionImpl*
{ return impl.get(); }

#endif  // SIGNAL_MONITOR_H<|MERGE_RESOLUTION|>--- conflicted
+++ resolved
@@ -63,13 +63,13 @@
     void trigger (short) override;
 
   private:
-<<<<<<< HEAD
-    // Method
-    auto operator=(const SignalMonitor&) -> SignalMonitor& = delete;
-    auto operator=(const SignalMonitor&&) -> SignalMonitor& = delete;
-=======
+    // Disable copy constructor
+    auto operator = (const SignalMonitor&) -> SignalMonitor& = delete;
+
+    // Disable move assignment operator (=)
+    auto operator = (SignalMonitor&&) noexcept -> SignalMonitor& = delete;
+
     // Methods
->>>>>>> d7d088e5
     static void onSignal (int);
     auto getSigactionImpl() const -> const SigactionImpl*;
     auto getSigactionImpl() -> SigactionImpl*;
